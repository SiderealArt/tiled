<?xml version="1.0" encoding="UTF-8"?>
<ui version="4.0">
 <class>MainWindow</class>
 <widget class="QMainWindow" name="MainWindow">
  <property name="geometry">
   <rect>
    <x>0</x>
    <y>0</y>
    <width>553</width>
    <height>367</height>
   </rect>
  </property>
  <property name="acceptDrops">
   <bool>true</bool>
  </property>
  <property name="unifiedTitleAndToolBarOnMac">
   <bool>true</bool>
  </property>
  <widget class="QWidget" name="centralWidget">
   <layout class="QVBoxLayout" name="verticalLayout">
    <property name="leftMargin">
     <number>0</number>
    </property>
    <property name="topMargin">
     <number>0</number>
    </property>
    <property name="rightMargin">
     <number>0</number>
    </property>
    <property name="bottomMargin">
     <number>0</number>
    </property>
   </layout>
  </widget>
  <widget class="QMenuBar" name="menuBar">
   <property name="geometry">
    <rect>
     <x>0</x>
     <y>0</y>
     <width>553</width>
<<<<<<< HEAD
     <height>26</height>
=======
     <height>28</height>
>>>>>>> 73716fed
    </rect>
   </property>
   <widget class="QMenu" name="menuFile">
    <property name="title">
     <string>&amp;File</string>
    </property>
    <widget class="QMenu" name="menuRecentFiles">
     <property name="title">
      <string>&amp;Recent Files</string>
     </property>
     <property name="icon">
      <iconset resource="tiled.qrc">
       <normaloff>:/images/16x16/document-open-recent.png</normaloff>:/images/16x16/document-open-recent.png</iconset>
     </property>
     <addaction name="actionClearRecentFiles"/>
    </widget>
    <widget class="QMenu" name="menuNew">
     <property name="title">
      <string>&amp;New</string>
     </property>
     <addaction name="actionNewMap"/>
     <addaction name="actionNewTileset"/>
    </widget>
    <addaction name="menuNew"/>
    <addaction name="actionOpen"/>
    <addaction name="menuRecentFiles"/>
    <addaction name="separator"/>
    <addaction name="actionSave"/>
    <addaction name="actionSaveAs"/>
    <addaction name="actionSaveAll"/>
    <addaction name="actionExport"/>
    <addaction name="actionExportAs"/>
    <addaction name="actionExportAsImage"/>
    <addaction name="actionReload"/>
    <addaction name="separator"/>
    <addaction name="actionClose"/>
    <addaction name="actionCloseAll"/>
    <addaction name="actionQuit"/>
   </widget>
   <widget class="QMenu" name="menuEdit">
    <property name="title">
     <string>&amp;Edit</string>
    </property>
    <addaction name="actionCut"/>
    <addaction name="actionCopy"/>
    <addaction name="actionPaste"/>
    <addaction name="actionPasteInPlace"/>
    <addaction name="actionDelete"/>
    <addaction name="separator"/>
    <addaction name="actionPreferences"/>
   </widget>
   <widget class="QMenu" name="menuHelp">
    <property name="title">
     <string>&amp;Help</string>
    </property>
    <addaction name="actionDocumentation"/>
    <addaction name="separator"/>
    <addaction name="actionBecomePatron"/>
    <addaction name="actionAbout"/>
   </widget>
   <widget class="QMenu" name="menuMap">
    <property name="title">
     <string>&amp;Map</string>
    </property>
    <addaction name="actionAddExternalTileset"/>
    <addaction name="separator"/>
    <addaction name="actionResizeMap"/>
    <addaction name="actionOffsetMap"/>
    <addaction name="separator"/>
    <addaction name="actionAutoMap"/>
    <addaction name="actionAutoMapWhileDrawing"/>
    <addaction name="separator"/>
    <addaction name="actionMapProperties"/>
   </widget>
   <widget class="QMenu" name="menuView">
    <property name="title">
     <string>&amp;View</string>
    </property>
    <widget class="QMenu" name="menuShowObjectNames">
     <property name="title">
      <string>Show Object &amp;Names</string>
     </property>
     <addaction name="actionNoLabels"/>
     <addaction name="actionLabelsForSelectedObjects"/>
     <addaction name="actionLabelsForAllObjects"/>
    </widget>
    <addaction name="actionShowGrid"/>
    <addaction name="actionShowTileObjectOutlines"/>
    <addaction name="menuShowObjectNames"/>
    <addaction name="actionShowTileAnimations"/>
    <addaction name="actionHighlightCurrentLayer"/>
    <addaction name="separator"/>
    <addaction name="actionSnapToGrid"/>
    <addaction name="actionSnapToFineGrid"/>
    <addaction name="separator"/>
    <addaction name="actionZoomIn"/>
    <addaction name="actionZoomOut"/>
    <addaction name="actionZoomNormal"/>
   </widget>
   <addaction name="menuFile"/>
   <addaction name="menuEdit"/>
   <addaction name="menuView"/>
   <addaction name="menuMap"/>
   <addaction name="menuHelp"/>
  </widget>
  <action name="actionOpen">
   <property name="icon">
    <iconset resource="tiled.qrc">
     <normaloff>:/images/16x16/document-open.png</normaloff>:/images/16x16/document-open.png</iconset>
   </property>
   <property name="text">
    <string>&amp;Open...</string>
   </property>
  </action>
  <action name="actionSave">
   <property name="icon">
    <iconset resource="tiled.qrc">
     <normaloff>:/images/16x16/document-save.png</normaloff>:/images/16x16/document-save.png</iconset>
   </property>
   <property name="text">
    <string>&amp;Save</string>
   </property>
  </action>
  <action name="actionQuit">
   <property name="icon">
    <iconset resource="tiled.qrc">
     <normaloff>:/images/16x16/application-exit.png</normaloff>:/images/16x16/application-exit.png</iconset>
   </property>
   <property name="text">
    <string>&amp;Quit</string>
   </property>
   <property name="menuRole">
    <enum>QAction::QuitRole</enum>
   </property>
  </action>
  <action name="actionCopy">
   <property name="enabled">
    <bool>false</bool>
   </property>
   <property name="icon">
    <iconset resource="tiled.qrc">
     <normaloff>:/images/16x16/edit-copy.png</normaloff>:/images/16x16/edit-copy.png</iconset>
   </property>
   <property name="text">
    <string>&amp;Copy</string>
   </property>
  </action>
  <action name="actionPaste">
   <property name="enabled">
    <bool>false</bool>
   </property>
   <property name="icon">
    <iconset resource="tiled.qrc">
     <normaloff>:/images/16x16/edit-paste.png</normaloff>:/images/16x16/edit-paste.png</iconset>
   </property>
   <property name="text">
    <string>&amp;Paste</string>
   </property>
  </action>
  <action name="actionAbout">
   <property name="icon">
    <iconset resource="tiled.qrc">
     <normaloff>:/images/16x16/help-about.png</normaloff>:/images/16x16/help-about.png</iconset>
   </property>
   <property name="text">
    <string>&amp;About Tiled</string>
   </property>
   <property name="menuRole">
    <enum>QAction::AboutRole</enum>
   </property>
  </action>
  <action name="actionAboutQt">
   <property name="text">
    <string>About Qt</string>
   </property>
   <property name="menuRole">
    <enum>QAction::AboutQtRole</enum>
   </property>
  </action>
  <action name="actionResizeMap">
   <property name="icon">
    <iconset resource="tiled.qrc">
     <normaloff>:/images/16x16/document-page-setup.png</normaloff>:/images/16x16/document-page-setup.png</iconset>
   </property>
   <property name="text">
    <string>&amp;Resize Map...</string>
   </property>
  </action>
  <action name="actionMapProperties">
   <property name="icon">
    <iconset resource="tiled.qrc">
     <normaloff>:/images/16x16/document-properties.png</normaloff>:/images/16x16/document-properties.png</iconset>
   </property>
   <property name="text">
    <string>Map &amp;Properties</string>
   </property>
  </action>
  <action name="actionAutoMap">
   <property name="text">
    <string>AutoMap</string>
   </property>
   <property name="shortcut">
    <string>A</string>
   </property>
  </action>
  <action name="actionShowGrid">
   <property name="checkable">
    <bool>true</bool>
   </property>
   <property name="text">
    <string>Show &amp;Grid</string>
   </property>
   <property name="shortcut">
    <string>Ctrl+G</string>
   </property>
  </action>
  <action name="actionSaveAs">
   <property name="icon">
    <iconset resource="tiled.qrc">
     <normaloff>:/images/16x16/document-save-as.png</normaloff>:/images/16x16/document-save-as.png</iconset>
   </property>
   <property name="text">
    <string>Save &amp;As...</string>
   </property>
  </action>
  <action name="actionNewTileset">
   <property name="text">
    <string>New &amp;Tileset...</string>
   </property>
  </action>
  <action name="actionClose">
   <property name="icon">
    <iconset resource="tiled.qrc">
     <normaloff>:/images/16x16/window-close.png</normaloff>:/images/16x16/window-close.png</iconset>
   </property>
   <property name="text">
    <string>&amp;Close</string>
   </property>
  </action>
  <action name="actionZoomIn">
   <property name="icon">
    <iconset resource="tiled.qrc">
     <normaloff>:/images/16x16/zoom-in.png</normaloff>:/images/16x16/zoom-in.png</iconset>
   </property>
   <property name="text">
    <string>Zoom In</string>
   </property>
  </action>
  <action name="actionZoomOut">
   <property name="icon">
    <iconset resource="tiled.qrc">
     <normaloff>:/images/16x16/zoom-out.png</normaloff>:/images/16x16/zoom-out.png</iconset>
   </property>
   <property name="text">
    <string>Zoom Out</string>
   </property>
  </action>
  <action name="actionZoomNormal">
   <property name="enabled">
    <bool>false</bool>
   </property>
   <property name="icon">
    <iconset resource="tiled.qrc">
     <normaloff>:/images/16x16/zoom-original.png</normaloff>:/images/16x16/zoom-original.png</iconset>
   </property>
   <property name="text">
    <string>Normal Size</string>
   </property>
   <property name="shortcut">
    <string>Ctrl+0</string>
   </property>
  </action>
  <action name="actionExportAsImage">
   <property name="text">
    <string>Export As &amp;Image...</string>
   </property>
  </action>
  <action name="actionCut">
   <property name="enabled">
    <bool>false</bool>
   </property>
   <property name="icon">
    <iconset resource="tiled.qrc">
     <normaloff>:/images/16x16/edit-cut.png</normaloff>:/images/16x16/edit-cut.png</iconset>
   </property>
   <property name="text">
    <string>Cu&amp;t</string>
   </property>
  </action>
  <action name="actionOffsetMap">
   <property name="text">
    <string>&amp;Offset Map...</string>
   </property>
   <property name="toolTip">
    <string>Offsets everything in a layer</string>
   </property>
  </action>
  <action name="actionPreferences">
   <property name="text">
    <string>Pre&amp;ferences...</string>
   </property>
   <property name="menuRole">
    <enum>QAction::PreferencesRole</enum>
   </property>
  </action>
  <action name="actionClearRecentFiles">
   <property name="icon">
    <iconset resource="tiled.qrc">
     <normaloff>:/images/16x16/edit-clear.png</normaloff>:/images/16x16/edit-clear.png</iconset>
   </property>
   <property name="text">
    <string>Clear Recent Files</string>
   </property>
  </action>
  <action name="actionExportAs">
   <property name="text">
    <string>E&amp;xport As...</string>
   </property>
   <property name="shortcut">
    <string>Ctrl+Shift+E</string>
   </property>
  </action>
  <action name="actionAddExternalTileset">
   <property name="text">
    <string>&amp;Add External Tileset...</string>
   </property>
  </action>
  <action name="actionSnapToGrid">
   <property name="checkable">
    <bool>true</bool>
   </property>
   <property name="text">
    <string>&amp;Snap to Grid</string>
   </property>
  </action>
  <action name="actionCloseAll">
   <property name="text">
    <string>C&amp;lose All</string>
   </property>
   <property name="shortcut">
    <string>Ctrl+Shift+W</string>
   </property>
  </action>
  <action name="actionDelete">
   <property name="enabled">
    <bool>false</bool>
   </property>
   <property name="icon">
    <iconset resource="tiled.qrc">
     <normaloff>:/images/16x16/edit-delete.png</normaloff>:/images/16x16/edit-delete.png</iconset>
   </property>
   <property name="text">
    <string>&amp;Delete</string>
   </property>
   <property name="iconText">
    <string>Delete</string>
   </property>
  </action>
  <action name="actionHighlightCurrentLayer">
   <property name="checkable">
    <bool>true</bool>
   </property>
   <property name="text">
    <string>&amp;Highlight Current Layer</string>
   </property>
   <property name="shortcut">
    <string>H</string>
   </property>
  </action>
  <action name="actionShowTileObjectOutlines">
   <property name="checkable">
    <bool>true</bool>
   </property>
   <property name="text">
    <string>Show Tile Object &amp;Outlines</string>
   </property>
  </action>
  <action name="actionSnapToFineGrid">
   <property name="checkable">
    <bool>true</bool>
   </property>
   <property name="text">
    <string>Snap to &amp;Fine Grid</string>
   </property>
  </action>
  <action name="actionShowTileAnimations">
   <property name="checkable">
    <bool>true</bool>
   </property>
   <property name="text">
    <string>Show Tile Animations</string>
   </property>
  </action>
  <action name="actionReload">
   <property name="text">
    <string>Reload</string>
   </property>
   <property name="shortcut">
    <string>Ctrl+R</string>
   </property>
  </action>
  <action name="actionExport">
   <property name="text">
    <string>&amp;Export</string>
   </property>
   <property name="shortcut">
    <string>Ctrl+E</string>
   </property>
  </action>
  <action name="actionBecomePatron">
   <property name="text">
    <string>Become a Patron</string>
   </property>
  </action>
  <action name="actionSaveAll">
   <property name="text">
    <string>Save All</string>
   </property>
  </action>
  <action name="actionDocumentation">
   <property name="text">
    <string>Documentation</string>
   </property>
  </action>
  <action name="actionNoLabels">
   <property name="checkable">
    <bool>true</bool>
   </property>
   <property name="text">
    <string>&amp;Never</string>
   </property>
  </action>
  <action name="actionLabelsForSelectedObjects">
   <property name="checkable">
    <bool>true</bool>
   </property>
   <property name="checked">
    <bool>true</bool>
   </property>
   <property name="text">
    <string>For &amp;Selected Objects</string>
   </property>
  </action>
  <action name="actionLabelsForAllObjects">
   <property name="checkable">
    <bool>true</bool>
   </property>
   <property name="text">
    <string>For &amp;All Objects</string>
   </property>
  </action>
  <action name="actionAutoMapWhileDrawing">
   <property name="checkable">
    <bool>true</bool>
   </property>
   <property name="text">
    <string>AutoMap While Drawing</string>
   </property>
  </action>
<<<<<<< HEAD
  <action name="actionNewMap">
   <property name="text">
    <string>New Map...</string>
   </property>
  </action>
  <action name="actionNewTileset_2">
   <property name="text">
    <string>New Tileset...</string>
=======
  <action name="actionPasteInPlace">
   <property name="enabled">
    <bool>false</bool>
   </property>
   <property name="text">
    <string>Paste &amp;in Place</string>
   </property>
   <property name="shortcut">
    <string>Ctrl+Shift+V</string>
>>>>>>> 73716fed
   </property>
  </action>
 </widget>
 <layoutdefault spacing="6" margin="11"/>
 <resources>
  <include location="tiled.qrc"/>
 </resources>
 <connections/>
</ui><|MERGE_RESOLUTION|>--- conflicted
+++ resolved
@@ -38,11 +38,7 @@
      <x>0</x>
      <y>0</y>
      <width>553</width>
-<<<<<<< HEAD
-     <height>26</height>
-=======
      <height>28</height>
->>>>>>> 73716fed
     </rect>
    </property>
    <widget class="QMenu" name="menuFile">
@@ -502,7 +498,6 @@
     <string>AutoMap While Drawing</string>
    </property>
   </action>
-<<<<<<< HEAD
   <action name="actionNewMap">
    <property name="text">
     <string>New Map...</string>
@@ -511,7 +506,8 @@
   <action name="actionNewTileset_2">
    <property name="text">
     <string>New Tileset...</string>
-=======
+   </property>
+  </action>
   <action name="actionPasteInPlace">
    <property name="enabled">
     <bool>false</bool>
@@ -521,7 +517,6 @@
    </property>
    <property name="shortcut">
     <string>Ctrl+Shift+V</string>
->>>>>>> 73716fed
    </property>
   </action>
  </widget>
