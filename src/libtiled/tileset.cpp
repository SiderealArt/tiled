/*
 * tileset.cpp
 * Copyright 2008-2015, Thorbjørn Lindeijer <thorbjorn@lindeijer.nl>
 * Copyright 2009, Edward Hutchins <eah1@yahoo.com>
 *
 * This file is part of libtiled.
 *
 * Redistribution and use in source and binary forms, with or without
 * modification, are permitted provided that the following conditions are met:
 *
 *    1. Redistributions of source code must retain the above copyright notice,
 *       this list of conditions and the following disclaimer.
 *
 *    2. Redistributions in binary form must reproduce the above copyright
 *       notice, this list of conditions and the following disclaimer in the
 *       documentation and/or other materials provided with the distribution.
 *
 * THIS SOFTWARE IS PROVIDED BY THE CONTRIBUTORS ``AS IS'' AND ANY EXPRESS OR
 * IMPLIED WARRANTIES, INCLUDING, BUT NOT LIMITED TO, THE IMPLIED WARRANTIES OF
 * MERCHANTABILITY AND FITNESS FOR A PARTICULAR PURPOSE ARE DISCLAIMED. IN NO
 * EVENT SHALL THE CONTRIBUTORS BE LIABLE FOR ANY DIRECT, INDIRECT, INCIDENTAL,
 * SPECIAL, EXEMPLARY, OR CONSEQUENTIAL DAMAGES (INCLUDING, BUT NOT LIMITED TO,
 * PROCUREMENT OF SUBSTITUTE GOODS OR SERVICES; LOSS OF USE, DATA, OR PROFITS;
 * OR BUSINESS INTERRUPTION) HOWEVER CAUSED AND ON ANY THEORY OF LIABILITY,
 * WHETHER IN CONTRACT, STRICT LIABILITY, OR TORT (INCLUDING NEGLIGENCE OR
 * OTHERWISE) ARISING IN ANY WAY OUT OF THE USE OF THIS SOFTWARE, EVEN IF
 * ADVISED OF THE POSSIBILITY OF SUCH DAMAGE.
 */

#include "tileset.h"
#include "tile.h"
#include "terrain.h"

#include <QBitmap>

using namespace Tiled;

Tileset::~Tileset()
{
    qDeleteAll(mTiles);
    qDeleteAll(mTerrainTypes);
}

/**
 * Sets the tile size of this tileset. Affects how image is cut in loadImage.
 *
 * @warning Invalid for image collection tilesets!
 */
void Tileset::setTileSize(QSize tileSize)
{
    Q_ASSERT(!tileSize.isEmpty());
    mTileWidth = tileSize.width();
    mTileHeight = tileSize.height();
}

/**
 * Sets the space in pixels between tiles in the tileset. Affects how image is
 * cut in loadImage.
 */
void Tileset::setTileSpacing(int tileSpacing)
{
    Q_ASSERT(tileSpacing >= 0);
    mTileSpacing = tileSpacing;
}

/**
 * Sets the margin used by the tileset image. This is the number of pixels
 * at the top-left border of the image that is skipped when cutting out tiles.
 * Affects how image is cut in loadImage.
 */
void Tileset::setMargin(int margin)
{
    Q_ASSERT(margin >= 0);
    mMargin = margin;
}

/**
 * Returns the tile with the given ID, creating it when it does not exist yet.
 */
Tile *Tileset::findOrCreateTile(int id)
{
    if (Tile *tile = mTiles.value(id))
        return tile;

    mNextTileId = std::max(mNextTileId, id + 1);
    return mTiles[id] = new Tile(id, this);
}

/**
 * Sets the transparent color. Pixels with this color will be masked out
 * when loadFromImage() is called.
 */
void Tileset::setTransparentColor(const QColor &c)
{
    mImageReference.transparentColor = c;
}

void Tileset::setImageReference(const ImageReference &reference)
{
    mImageReference = reference;
}

void Tileset::removeLastTile()
{
    delete mTiles.takeLast();
}

/**
 * Load this tileset from the given tileset \a image. This will replace
 * existing tile images in this tileset with new ones. If the new image
 * contains more tiles than exist in the tileset new tiles will be
 * appended, if there are fewer tiles the excess images will be blanked.
 *
 * The tile width and height of this tileset must be higher than 0.
 *
 * @param image    the image to load the tiles from
 * @param fileName the file name of the image, which will be remembered
 *                 as the image source of this tileset.
 * @return <code>true</code> if loading was successful, otherwise
 *         returns <code>false</code>
 */
bool Tileset::loadFromImage(const QImage &image,
                            const QString &fileName)
{
    if (image.isNull())
        return false;

    const QSize tileSize = this->tileSize();
    const int margin = this->margin();
    const int spacing = this->tileSpacing();

    Q_ASSERT(tileSize.width() > 0 && tileSize.height() > 0);

    const int stopWidth = image.width() - tileSize.width();
    const int stopHeight = image.height() - tileSize.height();

    int tileNum = 0;

    for (int y = margin; y <= stopHeight; y += tileSize.height() + spacing) {
        for (int x = margin; x <= stopWidth; x += tileSize.width() + spacing) {
            const QImage tileImage = image.copy(x, y, tileSize.width(), tileSize.height());
            QPixmap tilePixmap = QPixmap::fromImage(tileImage);
            const QColor &transparent = mImageReference.transparentColor;

            if (transparent.isValid()) {
                const QImage mask = tileImage.createMaskFromColor(transparent.rgb());
                tilePixmap.setMask(QBitmap::fromImage(mask));
            }

            auto it = mTiles.find(tileNum);
            if (it != mTiles.end())
                it.value()->setImage(tilePixmap);
            else
                mTiles.insert(tileNum, new Tile(tilePixmap, tileNum, this));

            ++tileNum;
        }
    }

    // Blank out any remaining tiles to avoid confusion (todo: could be more clear)
    for (Tile *tile : mTiles) {
        if (tile->id() >= tileNum) {
            QPixmap tilePixmap = QPixmap(tileSize);
            tilePixmap.fill();
            tile->setImage(tilePixmap);
        }
    }

    mNextTileId = std::max(mNextTileId, tileNum);

    mImageReference.size = image.size();
    mColumnCount = columnCountForWidth(mImageReference.size.width());
    mImageReference.source = fileName;
    return true;
}

<<<<<<< HEAD
/**
 * Tries to load the image this tileset is referring to.
 *
 * @return <code>true</code> if loading was successful, otherwise
 *         returns <code>false</code>
 */
bool Tileset::loadImage()
{
    return loadFromImage(mImageReference.create(), mImageReference.source);
}

/**
 * This checks if there is a similar tileset in the given list.
 * It is needed for replacing this tileset by its similar copy.
 */
SharedTileset Tileset::findSimilarTileset(const QVector<SharedTileset> &tilesets) const
{
    for (const SharedTileset &candidate : tilesets) {
        if (candidate != this
            && candidate->imageSource() == imageSource()
            && candidate->tileWidth() == tileWidth()
            && candidate->tileHeight() == tileHeight()
            && candidate->tileSpacing() == tileSpacing()
            && candidate->margin() == margin()) {
                return candidate;
        }
=======
static bool sameTileImages(const Tileset &a, const Tileset &b)
{
    Q_ASSERT(a.tileCount() == b.tileCount());

    for (int i = 0; i < a.tileCount(); ++i) {
        const Tile *tileA = a.tileAt(i);
        const Tile *tileB = b.tileAt(i);
        if (tileA->imageSource() != tileB->imageSource())
            return false;
    }

    return true;
}

SharedTileset Tileset::findSimilarTileset(const QVector<SharedTileset> &tilesets) const
{
    foreach (const SharedTileset &candidate, tilesets) {
        Q_ASSERT(candidate != this);

        if (candidate->tileCount() != tileCount())
            continue;
        if (candidate->imageSource() != imageSource())
            continue;
        if (candidate->tileSize() != tileSize())
            continue;
        if (candidate->tileSpacing() != tileSpacing())
            continue;
        if (candidate->margin() != margin())
            continue;
        if (candidate->tileOffset() != tileOffset())
            continue;

        // For an image collection tileset, check the image sources
        if (imageSource().isEmpty())
            if (!sameTileImages(*this, *candidate))
                continue;

        return candidate;
>>>>>>> b69e4e0e
    }

    return SharedTileset();
}

<<<<<<< HEAD
/**
 * Changes the source of the tileset image.
 *
 * Only takes affect when loadImage is called.
 */
void Tileset::setImageSource(const QString &imageSource)
{
    mImageReference.source = imageSource;
}

/**
 * Returns the column count that this tileset would have if the tileset
 * image would have the given \a width. This takes into account the tile
 * size, margin and spacing.
 */
=======
void Tileset::setImageSource(const QString &imageSource)
{
    mImageSource = imageSource;
}

>>>>>>> b69e4e0e
int Tileset::columnCountForWidth(int width) const
{
    Q_ASSERT(mTileWidth > 0);
    return (width - mMargin + mTileSpacing) / (mTileWidth + mTileSpacing);
}

/**
 * Adds a new terrain type.
 *
 * @param name      the name of the terrain
 * @param imageTile the id of the tile that represents the terrain visually
 * @return the created Terrain instance
 */
Terrain *Tileset::addTerrain(const QString &name, int imageTileId)
{
    Terrain *terrain = new Terrain(terrainCount(), this, name,
                                   imageTileId);
    insertTerrain(terrainCount(), terrain);
    return terrain;
}

/**
 * Adds the \a terrain type at the given \a index.
 *
 * The terrain should already have this tileset associated with it.
 */
void Tileset::insertTerrain(int index, Terrain *terrain)
{
    Q_ASSERT(terrain->tileset() == this);

    mTerrainTypes.insert(index, terrain);

    // Reassign terrain IDs
    for (int terrainId = index; terrainId < mTerrainTypes.size(); ++terrainId)
        mTerrainTypes.at(terrainId)->mId = terrainId;

    // Adjust tile terrain references
    for (Tile *tile : mTiles) {
        for (int corner = 0; corner < 4; ++corner) {
            const int terrainId = tile->cornerTerrainId(corner);
            if (terrainId >= index)
                tile->setCornerTerrainId(corner, terrainId + 1);
        }
    }

    mTerrainDistancesDirty = true;
}

/**
 * Removes the terrain type at the given \a index and returns it. The
 * caller becomes responsible for the lifetime of the terrain type.
 *
 * This will cause the terrain ids of subsequent terrains to shift up to
 * fill the space and the terrain information of all tiles in this tileset
 * will be updated accordingly.
 */
Terrain *Tileset::takeTerrainAt(int index)
{
    Terrain *terrain = mTerrainTypes.takeAt(index);

    // Reassign terrain IDs
    for (int terrainId = index; terrainId < mTerrainTypes.size(); ++terrainId)
        mTerrainTypes.at(terrainId)->mId = terrainId;

    // Clear and adjust tile terrain references
    for (Tile *tile : mTiles) {
        for (int corner = 0; corner < 4; ++corner) {
            const int terrainId = tile->cornerTerrainId(corner);
            if (terrainId == index)
                tile->setCornerTerrainId(corner, 0xFF);
            else if (terrainId > index)
                tile->setCornerTerrainId(corner, terrainId - 1);
        }
    }

    mTerrainDistancesDirty = true;

    return terrain;
}

/**
 * Returns the transition penalty(/distance) between 2 terrains. -1 if no
 * transition is possible.
 */
int Tileset::terrainTransitionPenalty(int terrainType0, int terrainType1) const
{
    if (mTerrainDistancesDirty) {
        const_cast<Tileset*>(this)->recalculateTerrainDistances();
        const_cast<Tileset*>(this)->mTerrainDistancesDirty = false;
    }

    terrainType0 = terrainType0 == 255 ? -1 : terrainType0;
    terrainType1 = terrainType1 == 255 ? -1 : terrainType1;

    // Do some magic, since we don't have a transition array for no-terrain
    if (terrainType0 == -1 && terrainType1 == -1)
        return 0;
    if (terrainType0 == -1)
        return mTerrainTypes.at(terrainType1)->transitionDistance(terrainType0);
    return mTerrainTypes.at(terrainType0)->transitionDistance(terrainType1);
}

/**
 * Calculates the transition distance matrix for all terrain types.
 */
void Tileset::recalculateTerrainDistances()
{
    // some fancy macros which can search for a value in each byte of a word simultaneously
    #define hasZeroByte(dword) (((dword) - 0x01010101UL) & ~(dword) & 0x80808080UL)
    #define hasByteEqualTo(dword, value) (hasZeroByte((dword) ^ (~0UL/255 * (value))))

    // Terrain distances are the number of transitions required before one terrain may meet another
    // Terrains that have no transition path have a distance of -1

    for (int i = 0; i < terrainCount(); ++i) {
        Terrain *type = terrain(i);
        QVector<int> distance(terrainCount() + 1, -1);

        // Check all tiles for transitions to other terrain types
        for (const Tile *tile : mTiles) {
            if (!hasByteEqualTo(tile->terrain(), i))
                continue;

            // This tile has transitions, add the transitions as neightbours (distance 1)
            int tl = tile->cornerTerrainId(0);
            int tr = tile->cornerTerrainId(1);
            int bl = tile->cornerTerrainId(2);
            int br = tile->cornerTerrainId(3);

            // Terrain on diagonally opposite corners are not actually a neighbour
            if (tl == i || br == i) {
                distance[tr + 1] = 1;
                distance[bl + 1] = 1;
            }
            if (tr == i || bl == i) {
                distance[tl + 1] = 1;
                distance[br + 1] = 1;
            }

            // terrain has at least one tile of its own type
            distance[i + 1] = 0;
        }

        type->setTransitionDistances(distance);
    }

    // Calculate indirect transition distances
    bool bNewConnections;
    do {
        bNewConnections = false;

        // For each combination of terrain types
        for (int i = 0; i < terrainCount(); ++i) {
            Terrain *t0 = terrain(i);
            for (int j = 0; j < terrainCount(); ++j) {
                if (i == j)
                    continue;
                Terrain *t1 = terrain(j);

                // Scan through each terrain type, and see if we have any in common
                for (int t = -1; t < terrainCount(); ++t) {
                    int d0 = t0->transitionDistance(t);
                    int d1 = t1->transitionDistance(t);
                    if (d0 == -1 || d1 == -1)
                        continue;

                    // We have cound a common connection
                    int d = t0->transitionDistance(j);
                    Q_ASSERT(t1->transitionDistance(i) == d);

                    // If the new path is shorter, record the new distance
                    if (d == -1 || d0 + d1 < d) {
                        d = d0 + d1;
                        t0->setTransitionDistance(j, d);
                        t1->setTransitionDistance(i, d);

                        // We're making progress, flag for another iteration...
                        bNewConnections = true;
                    }
                }
            }
        }

        // Repeat while we are still making new connections (could take a
        // number of iterations for distant terrain types to connect)
    } while (bNewConnections);
}

/**
 * Adds a new tile to the end of the tileset.
 */
Tile *Tileset::addTile(const QPixmap &image, const QString &source)
{
    Tile *newTile = new Tile(takeNextTileId(), this);
    newTile->setImage(image);
    newTile->setImageSource(source);

    mTiles.insert(newTile->id(), newTile);
    if (mTileHeight < image.height())
        mTileHeight = image.height();
    if (mTileWidth < image.width())
        mTileWidth = image.width();
    return newTile;
}

/**
 * Adds the given list of tiles to this tileset.
 *
 * The tiles should already have unique tile IDs associated with them!
 */
void Tileset::addTiles(const QList<Tile *> &tiles)
{
    for (Tile *tile : tiles) {
        Q_ASSERT(!mTiles.contains(tile->id()));
        mTiles.insert(tile->id(), tile);
    }

    updateTileSize();
}

/**
 * Removes the given list of tiles from this tileset.
 *
 * @warning The tiles are not deleted!
 */
void Tileset::removeTiles(const QList<Tile *> &tiles)
{
    for (Tile *tile : tiles) {
        Q_ASSERT(mTiles.contains(tile->id()));
        mTiles.remove(tile->id());
    }

    updateTileSize();
}

/**
 * Sets the \a image to be used for the tile with the given \a id.
 */
void Tileset::setTileImage(int id,
                           const QPixmap &image,
                           const QString &source)
{
    // This operation is not supposed to be used on tilesets that are based
    // on a single image
    Q_ASSERT(mImageReference.source.isEmpty());

    Tile *tile = findTile(id);

    const QSize previousImageSize = tile->image().size();
    const QSize newImageSize = image.size();

    tile->setImage(image);
    tile->setImageSource(source);

    if (previousImageSize != newImageSize) {
        // Update our max. tile size
        if (previousImageSize.height() == mTileHeight ||
                previousImageSize.width() == mTileWidth) {
            // This used to be the max image; we have to recompute
            updateTileSize();
        } else {
            // Check if we have a new maximum
            if (mTileHeight < newImageSize.height())
                mTileHeight = newImageSize.height();
            if (mTileWidth < newImageSize.width())
                mTileWidth = newImageSize.width();
        }
    }
}

/**
 * Sets tile size to the maximum size.
 */
void Tileset::updateTileSize()
{
    int maxWidth = 0;
    int maxHeight = 0;
    for (Tile *tile : mTiles) {
        const QSize size = tile->size();
        if (maxWidth < size.width())
            maxWidth = size.width();
        if (maxHeight < size.height())
            maxHeight = size.height();
    }
    mTileWidth = maxWidth;
    mTileHeight = maxHeight;
}<|MERGE_RESOLUTION|>--- conflicted
+++ resolved
@@ -100,11 +100,6 @@
     mImageReference = reference;
 }
 
-void Tileset::removeLastTile()
-{
-    delete mTiles.takeLast();
-}
-
 /**
  * Load this tileset from the given tileset \a image. This will replace
  * existing tile images in this tileset with new ones. If the new image
@@ -174,7 +169,6 @@
     return true;
 }
 
-<<<<<<< HEAD
 /**
  * Tries to load the image this tileset is referring to.
  *
@@ -187,38 +181,30 @@
 }
 
 /**
+ * Returns whether the tiles in \a candidate use the same images as the ones
+ * in \a subject. Note that \a candidate is allowed to have additional tiles
+ * as well.
+ */
+static bool sameTileImages(const Tileset &subject, const Tileset &candidate)
+{
+    for (const Tile *subjectTile : subject.tiles()) {
+        const Tile *replacementTile = candidate.findTile(subjectTile->id());
+        if (!replacementTile)
+            return false;
+        if (subjectTile->imageSource() != replacementTile->imageSource())
+            return false;
+    }
+
+    return true;
+}
+
+/**
  * This checks if there is a similar tileset in the given list.
  * It is needed for replacing this tileset by its similar copy.
  */
 SharedTileset Tileset::findSimilarTileset(const QVector<SharedTileset> &tilesets) const
 {
     for (const SharedTileset &candidate : tilesets) {
-        if (candidate != this
-            && candidate->imageSource() == imageSource()
-            && candidate->tileWidth() == tileWidth()
-            && candidate->tileHeight() == tileHeight()
-            && candidate->tileSpacing() == tileSpacing()
-            && candidate->margin() == margin()) {
-                return candidate;
-        }
-=======
-static bool sameTileImages(const Tileset &a, const Tileset &b)
-{
-    Q_ASSERT(a.tileCount() == b.tileCount());
-
-    for (int i = 0; i < a.tileCount(); ++i) {
-        const Tile *tileA = a.tileAt(i);
-        const Tile *tileB = b.tileAt(i);
-        if (tileA->imageSource() != tileB->imageSource())
-            return false;
-    }
-
-    return true;
-}
-
-SharedTileset Tileset::findSimilarTileset(const QVector<SharedTileset> &tilesets) const
-{
-    foreach (const SharedTileset &candidate, tilesets) {
         Q_ASSERT(candidate != this);
 
         if (candidate->tileCount() != tileCount())
@@ -240,13 +226,11 @@
                 continue;
 
         return candidate;
->>>>>>> b69e4e0e
     }
 
     return SharedTileset();
 }
 
-<<<<<<< HEAD
 /**
  * Changes the source of the tileset image.
  *
@@ -262,13 +246,6 @@
  * image would have the given \a width. This takes into account the tile
  * size, margin and spacing.
  */
-=======
-void Tileset::setImageSource(const QString &imageSource)
-{
-    mImageSource = imageSource;
-}
-
->>>>>>> b69e4e0e
 int Tileset::columnCountForWidth(int width) const
 {
     Q_ASSERT(mTileWidth > 0);
@@ -502,6 +479,14 @@
     }
 
     updateTileSize();
+}
+
+/**
+ * Removes the given tile from this set and deletes it.
+ */
+void Tileset::deleteTile(int id)
+{
+    delete mTiles.take(id);
 }
 
 /**
