/*
 * properties.h
 * Copyright 2010, Thorbjørn Lindeijer <thorbjorn@lindeijer.nl>
 *
 * This file is part of libtiled.
 *
 * Redistribution and use in source and binary forms, with or without
 * modification, are permitted provided that the following conditions are met:
 *
 *    1. Redistributions of source code must retain the above copyright notice,
 *       this list of conditions and the following disclaimer.
 *
 *    2. Redistributions in binary form must reproduce the above copyright
 *       notice, this list of conditions and the following disclaimer in the
 *       documentation and/or other materials provided with the distribution.
 *
 * THIS SOFTWARE IS PROVIDED BY THE CONTRIBUTORS ``AS IS'' AND ANY EXPRESS OR
 * IMPLIED WARRANTIES, INCLUDING, BUT NOT LIMITED TO, THE IMPLIED WARRANTIES OF
 * MERCHANTABILITY AND FITNESS FOR A PARTICULAR PURPOSE ARE DISCLAIMED. IN NO
 * EVENT SHALL THE CONTRIBUTORS BE LIABLE FOR ANY DIRECT, INDIRECT, INCIDENTAL,
 * SPECIAL, EXEMPLARY, OR CONSEQUENTIAL DAMAGES (INCLUDING, BUT NOT LIMITED TO,
 * PROCUREMENT OF SUBSTITUTE GOODS OR SERVICES; LOSS OF USE, DATA, OR PROFITS;
 * OR BUSINESS INTERRUPTION) HOWEVER CAUSED AND ON ANY THEORY OF LIABILITY,
 * WHETHER IN CONTRACT, STRICT LIABILITY, OR TORT (INCLUDING NEGLIGENCE OR
 * OTHERWISE) ARISING IN ANY WAY OUT OF THE USE OF THIS SOFTWARE, EVEN IF
 * ADVISED OF THE POSSIBILITY OF SUCH DAMAGE.
 */

#ifndef PROPERTIES_H
#define PROPERTIES_H

#include "tiled_global.h"

#include <QMap>
#include <QString>
#include <QVariant>

namespace Tiled {

<<<<<<< HEAD
/**
 * Collection of properties and their values.
 */
class TILEDSHARED_EXPORT Properties : public QMap<QString,QString>
=======
class TILEDSHARED_EXPORT Properties : public QMap<QString,QVariant>
>>>>>>> e44e510d
{
public:
    void merge(const Properties &other);
};

class TILEDSHARED_EXPORT AggregatedPropertyData
{
public:
    explicit AggregatedPropertyData(const QString &value)
        : mValue(value)
        , mPresenceCount(1)
        , mValueConsistent(true)
    {}

    void aggregate(const QString &value)
    {
        mValueConsistent &= value == mValue;
        mPresenceCount += 1;
    }

    const QString &value() const { return mValue; }
    int presenceCount() const { return mPresenceCount; }
    bool valueConsistent() const { return mValueConsistent; }

private:
    QString mValue;
    int mPresenceCount;
    bool mValueConsistent;
};

/**
 * Collection of properties with information about the consistency of their
 * presence and value over several property collections.
 */
class TILEDSHARED_EXPORT AggregatedProperties : public QMap<QString, AggregatedPropertyData>
{
public:
    void aggregate(const Properties &properties);
    int aggregatedCount() { return mAggregatedCount; }

private:
    int mAggregatedCount;
};


} // namespace Tiled

#endif // PROPERTIES_H<|MERGE_RESOLUTION|>--- conflicted
+++ resolved
@@ -37,14 +37,10 @@
 
 namespace Tiled {
 
-<<<<<<< HEAD
 /**
  * Collection of properties and their values.
  */
-class TILEDSHARED_EXPORT Properties : public QMap<QString,QString>
-=======
 class TILEDSHARED_EXPORT Properties : public QMap<QString,QVariant>
->>>>>>> e44e510d
 {
 public:
     void merge(const Properties &other);
@@ -53,24 +49,24 @@
 class TILEDSHARED_EXPORT AggregatedPropertyData
 {
 public:
-    explicit AggregatedPropertyData(const QString &value)
+    explicit AggregatedPropertyData(const QVariant &value)
         : mValue(value)
         , mPresenceCount(1)
         , mValueConsistent(true)
     {}
 
-    void aggregate(const QString &value)
+    void aggregate(const QVariant &value)
     {
         mValueConsistent &= value == mValue;
         mPresenceCount += 1;
     }
 
-    const QString &value() const { return mValue; }
+    const QVariant &value() const { return mValue; }
     int presenceCount() const { return mPresenceCount; }
     bool valueConsistent() const { return mValueConsistent; }
 
 private:
-    QString mValue;
+    QVariant mValue;
     int mPresenceCount;
     bool mValueConsistent;
 };
