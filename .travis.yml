language: cpp
sudo: required
dist: xenial
python: 3.6

env:
  global:
  - secure: J8Y+eQD0p5YPOlhBEPFgpZzhRFjXC4phiiFtGV3JaYX34wxCsyyNhMStMqIZTBL4D9lQojfLgXODBDaqT1iSHDe1oonosnyYnGBIJElez247pjuNiSSvcAbYa9RQnwfHe8JFphQHViURbv0OfqpHHyAlHy5b8nrPYWG2xmHA5nY=
  - secure: VgouZ5cStqlgODwIuLIvIBN5gkmrP95agCS3BorLm7g/iXM4cwuaV+bov9FiSlnzcnWfpsNMsFt5xDU2Oc17N0Kyx531MIA1H5h9xdzj/IhjhLcOOqYeXt3lN2quRE2maIZDSrPVr3eY0o6xdcNkeK0jpX/mgIiSHwXOclXv+6o=
  - QT_INSTALL_DIR=~/Qt
  - QT_VERSION=5.12.9
  - QTCREATOR_VERSION=4.13.1
<<<<<<< HEAD

cache:
  directories:
    - ${QT_INSTALL_DIR}
    - ~/.ccache

=======
>>>>>>> 83cd1721
addons:
  coverity_scan:
    project:
      name: bjorn/tiled
      description: A generic tile map editor
    notification_email: bjorn@lindeijer.nl
    build_command_prepend: qmake
    build_command: make
    branch_pattern: coverity_scan
notifications:
  irc:
    channels:
    - chat.freenode.net#tiled
    on_success: change
    on_failure: always
    use_notice: true
    skip_join: true
matrix:
  include:
  - os: linux
    compiler: gcc
    addons:
      apt:
        sources:
        - ubuntu-toolchain-r-test
        packages:
        - binutils
        - g++-7
        - libgl1-mesa-dev
        - libxkbcommon-x11-0
        - zlib1g-dev
        - libzstd-dev
        - p7zip-full
    env:
      - MATRIX_EVAL="CC=gcc-7 && CXX=g++-7"
      - QT_BIN=${QT_INSTALL_DIR}/${QT_VERSION}/gcc_64/bin
      - PATH="${QT_INSTALL_DIR}/Tools/QtCreator/bin:${QT_BIN}:${PATH}"
    before_install:
    - eval "${MATRIX_EVAL}"
    - ./dist/install-qt.sh -d ${QT_INSTALL_DIR} --version ${QT_VERSION} qtbase qtdeclarative qtscript qtsvg qtimageformats qttools icu
    - ./dist/install-qt.sh -d ${QT_INSTALL_DIR} --version ${QTCREATOR_VERSION} qtcreator
    script:
    - qbs --version
    - qbs setup-toolchains --detect
    - qbs config defaultProfile x86_64-linux-gnu-gcc-7
    - qbs install --install-root Tiled config:release qbs.installPrefix:/usr projects.Tiled.version:$TILED_VERSION projects.Tiled.enableZstd:true
    - cp LICENSE* COPYING *md Tiled/
    after_success:
    - wget -c "https://github.com/probonopd/linuxdeployqt/releases/download/continuous/linuxdeployqt-continuous-x86_64.AppImage"
      -O linuxdeployqt
    - chmod a+x linuxdeployqt
    - unset QTDIR; unset QT_PLUGIN_PATH; unset LD_LIBRARY_PATH
    - "./linuxdeployqt ./Tiled/usr/share/applications/org.mapeditor.Tiled.desktop
      -bundle-non-qt-libs -extra-plugins=imageformats/libqsvg.so -exclude-libs=libpython3.5m.so.1
      -verbose=2"
    - ./linuxdeployqt --appimage-extract
    - export PATH=$(readlink -f ./squashfs-root/usr/bin/):$PATH
    - ./squashfs-root/usr/bin/appimagetool Tiled/
    - find ./Tiled -executable -type f -exec ldd {} \; | grep " => /usr" | cut -d
      " " -f 2-3 | sort | uniq
    - mv Tiled-x86_64.AppImage Tiled-$TILED_VERSION-x86_64.AppImage
    deploy:
    - provider: releases
      skip_cleanup: true
      draft: true
      tag_name: "$TRAVIS_TAG"
      api_key:
        secure: g8B2MDEElF5v1K1awuhB1C54Fbl2eUmKdfJTPhYC8kYiLoWClgufOPavJOHO+hH5us1LtbCvOa6Z+lrSe9YnuwNcV2MKENQQ4CjpViEI51wpAOM1/WW+C7tDu2BNFKCJjldRrSGttFD2lgVbNYBY7w56/2stZNRBuTfdE8YZEFc=
      file: Tiled*.AppImage
      file_glob: true
      on:
        repo: bjorn/tiled
        tags: true
    - provider: script
      skip_cleanup: true
      on:
        repo: bjorn/tiled
        branch: snapshot
      script: dist/linux/push-to-itch.sh
  - os: linux
    compiler: clang
    addons:
      apt:
        packages:
        - binutils
        - cppcheck
        - libgl1-mesa-dev
        - xvfb
        - zlib1g-dev
        - libzstd-dev
    env:
    - QMAKESPEC=linux-clang
    - MAKEFLAGS=-j2
    before_install:
    - sudo add-apt-repository --yes ppa:beineri/opt-qt563-xenial
    - sudo apt-get update -qq
    - sudo apt-get -y install qt56base qt56svg qt56tools
    - source /opt/qt56/bin/qt56-env.sh
    - qmake -version
    script:
    - qmake "CONFIG+=tiled_zstd"
    - make
    - pushd tests/
    - qmake "CONFIG+=tiled_zstd"
    - make
    - for test in `find -executable -type f`; do pushd `dirname $test`; xvfb-run -a
      ./`basename $test`||exit 1; popd; done
    - popd
    after_script:
    - cppcheck --enable=all -q -Isrc/libtiled `git ls-files src/\*.cpp`
  - os: osx
    addons:
      homebrew:
        packages:
          - p7zip
          - ccache
        update: true
    env:
      - MAKEFLAGS=-j2
      - QT_BIN=${QT_INSTALL_DIR}/${QT_VERSION}/clang_64/bin
      - PATH="${QT_INSTALL_DIR}/Qt Creator.app/Contents/MacOS:${QT_BIN}:${PATH}"
    before_install:
    - ./dist/install-qt.sh -d ${QT_INSTALL_DIR} --version ${QT_VERSION} qtbase qtdeclarative qtscript qtsvg qtimageformats qttools
    - ./dist/install-qt.sh -d ${QT_INSTALL_DIR} --version ${QTCREATOR_VERSION} qtcreator
    - git clone --depth 1 -b master https://github.com/facebook/zstd.git
    - cd zstd/lib
    - make libzstd.a
    - cd ../../
    script:
    - qbs --version
    - qbs setup-toolchains --detect
    - qbs config defaultProfile xcode
    - ccache -zs
    - qbs install --install-root install config:release qbs.installPrefix:"" projects.Tiled.version:$TILED_VERSION projects.Tiled.enableZstd:true modules.cpp.compilerWrapper:ccache
    - ccache -s
    - macdeployqt install/Tiled.app -verbose=2
    - pushd install
    - ruby ../dist/macos/fixup-install-names.rb
    - ditto -c -k --sequesterRsrc --keepParent Tiled.app ../Tiled-$TILED_VERSION-macos.zip
    - popd
    deploy:
    - provider: releases
      skip_cleanup: true
      draft: true
      tag_name: "$TRAVIS_TAG"
      api_key:
        secure: g8B2MDEElF5v1K1awuhB1C54Fbl2eUmKdfJTPhYC8kYiLoWClgufOPavJOHO+hH5us1LtbCvOa6Z+lrSe9YnuwNcV2MKENQQ4CjpViEI51wpAOM1/WW+C7tDu2BNFKCJjldRrSGttFD2lgVbNYBY7w56/2stZNRBuTfdE8YZEFc=
      file: Tiled-*-macos.zip
      file_glob: true
      on:
        repo: bjorn/tiled
        tags: true
    - provider: script
      skip_cleanup: true
      on:
        repo: bjorn/tiled
        branch: snapshot
      script: dist/macos/push-to-itch.sh
before_script:
- if [[ "$TRAVIS_TAG" ]]; then export TILED_RELEASE=true ; fi
- if [[ "$TRAVIS_TAG" ]]; then export TILED_VERSION=${TRAVIS_TAG:1} ; fi
- if [[ "$TRAVIS_TAG" == "" ]]; then export TILED_VERSION=$(date "+%Y.%m.%d") ; fi
- if [[ "$TRAVIS_BRANCH" == "snapshot" ]]; then export TILED_SNAPSHOT=true ; fi<|MERGE_RESOLUTION|>--- conflicted
+++ resolved
@@ -10,15 +10,12 @@
   - QT_INSTALL_DIR=~/Qt
   - QT_VERSION=5.12.9
   - QTCREATOR_VERSION=4.13.1
-<<<<<<< HEAD
 
 cache:
   directories:
     - ${QT_INSTALL_DIR}
     - ~/.ccache
 
-=======
->>>>>>> 83cd1721
 addons:
   coverity_scan:
     project:
