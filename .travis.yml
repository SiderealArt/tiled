--- conflicted
+++ resolved
@@ -118,13 +118,9 @@
         - qbs config profiles.qt-brew.baseProfile xcode-macosx-x86_64
         - qbs config defaultProfile qt-brew
         - qbs install --install-root install config:release projects.Tiled.version:$TILED_VERSION
-<<<<<<< HEAD
         - /usr/local/opt/qt@5.5/bin/macdeployqt install/Tiled.app
-=======
-        - /usr/local/opt/qt/bin/macdeployqt install/Tiled.app
         - pushd install
         - ruby ../dist/macos/fixup-install-names.rb
->>>>>>> 3f14c3e2
       deploy:
         - provider: script
           skip_cleanup: true
